--- conflicted
+++ resolved
@@ -80,11 +80,7 @@
 /// or to `  #1` if Top 100 etc.
 /// # Examples
 /// ```
-<<<<<<< HEAD
-/// assert_eq!(leading_whitespace(num, max), String::from("  #7"))
-=======
 /// assert_eq!(leading_whitespace(7usize, 100usize), String::from("  #7"));
->>>>>>> e1adee26
 /// ```
 fn leading_whitespace(num: usize, max_num: usize) -> String {
     // https://github.com/Filip-Tomasko/endsong-parser-python/blob/main/src/endsong_parser.py#L551-L578
